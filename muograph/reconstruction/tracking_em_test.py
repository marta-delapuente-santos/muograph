--- conflicted
+++ resolved
@@ -257,7 +257,6 @@
 
         # Plot POCA point
         if self.poca is not None:
-<<<<<<< HEAD
             if self.all_poca[event, dim_map[proj]["x"]] != 0:
                 ax.scatter(
                     x=self.all_poca[event, dim_map[proj]["x"]],
@@ -265,14 +264,6 @@
                     color="black",
                     label="POCA point",
                 )
-=======
-            ax.scatter(
-                x=self.poca.poca_points[event, dim_map[proj]["x"]],  # type: ignore
-                y=self.poca.poca_points[event, dim_map[proj]["y"]],  # type: ignore
-                color="black",
-                label="POCA point",
-            )
->>>>>>> 8810d8ec
 
             # ax.scatter(
             #     x=self.xyz_in_out_voi[0][event, 0, dim_map[proj]["x"]],
